import os
import sys
import shutil
import pathlib
import tempfile
import textwrap
<<<<<<< HEAD
import contextlib
import test.support
=======

from .py39compat import FS_NONASCII
>>>>>>> 216397d6


@contextlib.contextmanager
def tempdir():
    tmpdir = tempfile.mkdtemp()
    try:
        yield pathlib.Path(tmpdir)
    finally:
        shutil.rmtree(tmpdir)


@contextlib.contextmanager
def save_cwd():
    orig = os.getcwd()
    try:
        yield
    finally:
        os.chdir(orig)


@contextlib.contextmanager
def tempdir_as_cwd():
    with tempdir() as tmp:
        with save_cwd():
            os.chdir(str(tmp))
            yield tmp


@contextlib.contextmanager
def install_finder(finder):
    sys.meta_path.append(finder)
    try:
        yield
    finally:
        sys.meta_path.remove(finder)


class Fixtures:
    def setUp(self):
        self.fixtures = contextlib.ExitStack()
        self.addCleanup(self.fixtures.close)


class SiteDir(Fixtures):
    def setUp(self):
        super(SiteDir, self).setUp()
        self.site_dir = self.fixtures.enter_context(tempdir())


class OnSysPath(Fixtures):
    @staticmethod
    @contextlib.contextmanager
    def add_sys_path(dir):
        sys.path[:0] = [str(dir)]
        try:
            yield
        finally:
            sys.path.remove(str(dir))

    def setUp(self):
        super(OnSysPath, self).setUp()
        self.fixtures.enter_context(self.add_sys_path(self.site_dir))


class DistInfoPkg(OnSysPath, SiteDir):
    files = {
        "distinfo_pkg-1.0.0.dist-info": {
            "METADATA": """
                Name: distinfo-pkg
                Author: Steven Ma
                Version: 1.0.0
                Requires-Dist: wheel >= 1.0
                Requires-Dist: pytest; extra == 'test'
                """,
            "RECORD": "mod.py,sha256=abc,20\n",
            "entry_points.txt": """
                [entries]
                main = mod:main
                ns:sub = mod:main
            """
            },
        "mod.py": """
            def main():
                print("hello world")
            """,
        }

    def setUp(self):
        super(DistInfoPkg, self).setUp()
        build_files(DistInfoPkg.files, self.site_dir)


class DistInfoPkgOffPath(SiteDir):
    def setUp(self):
        super(DistInfoPkgOffPath, self).setUp()
        build_files(DistInfoPkg.files, self.site_dir)


class EggInfoPkg(OnSysPath, SiteDir):
    files = {
        "egginfo_pkg.egg-info": {
            "PKG-INFO": """
                Name: egginfo-pkg
                Author: Steven Ma
                License: Unknown
                Version: 1.0.0
                Classifier: Intended Audience :: Developers
                Classifier: Topic :: Software Development :: Libraries
                """,
            "SOURCES.txt": """
                mod.py
                egginfo_pkg.egg-info/top_level.txt
            """,
            "entry_points.txt": """
                [entries]
                main = mod:main
            """,
            "requires.txt": """
                wheel >= 1.0; python_version >= "2.7"
                [test]
                pytest
            """,
            "top_level.txt": "mod\n"
            },
        "mod.py": """
            def main():
                print("hello world")
            """,
        }

    def setUp(self):
        super(EggInfoPkg, self).setUp()
        build_files(EggInfoPkg.files, prefix=self.site_dir)


class EggInfoFile(OnSysPath, SiteDir):
    files = {
        "egginfo_file.egg-info": """
            Metadata-Version: 1.0
            Name: egginfo_file
            Version: 0.1
            Summary: An example package
            Home-page: www.example.com
            Author: Eric Haffa-Vee
            Author-email: eric@example.coms
            License: UNKNOWN
            Description: UNKNOWN
            Platform: UNKNOWN
            """,
        }

    def setUp(self):
        super(EggInfoFile, self).setUp()
        build_files(EggInfoFile.files, prefix=self.site_dir)


class LocalPackage:
    files = {
        "setup.py": """
            import setuptools
            setuptools.setup(name="local-pkg", version="2.0.1")
            """,
        }

    def setUp(self):
        self.fixtures = contextlib.ExitStack()
        self.addCleanup(self.fixtures.close)
        self.fixtures.enter_context(tempdir_as_cwd())
        build_files(self.files)


def build_files(file_defs, prefix=pathlib.Path()):
    """Build a set of files/directories, as described by the

    file_defs dictionary.  Each key/value pair in the dictionary is
    interpreted as a filename/contents pair.  If the contents value is a
    dictionary, a directory is created, and the dictionary interpreted
    as the files within it, recursively.

    For example:

    {"README.txt": "A README file",
     "foo": {
        "__init__.py": "",
        "bar": {
            "__init__.py": "",
        },
        "baz.py": "# Some code",
     }
    }
    """
    for name, contents in file_defs.items():
        full_name = prefix / name
        if isinstance(contents, dict):
            full_name.mkdir()
            build_files(contents, prefix=full_name)
        else:
            if isinstance(contents, bytes):
                with full_name.open('wb') as f:
                    f.write(contents)
            else:
                with full_name.open('w') as f:
                    f.write(DALS(contents))


class FileBuilder:
    def unicode_filename(self):
        return FS_NONASCII or \
            self.skip("File system does not support non-ascii.")


def DALS(str):
    "Dedent and left-strip"
    return textwrap.dedent(str).lstrip()


class NullFinder:
    def find_module(self, name):
        pass<|MERGE_RESOLUTION|>--- conflicted
+++ resolved
@@ -4,13 +4,9 @@
 import pathlib
 import tempfile
 import textwrap
-<<<<<<< HEAD
 import contextlib
-import test.support
-=======
 
 from .py39compat import FS_NONASCII
->>>>>>> 216397d6
 
 
 @contextlib.contextmanager
