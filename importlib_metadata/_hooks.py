from __future__ import unicode_literals, absolute_import

import re
import sys
import itertools

from .api import Distribution
from zipfile import ZipFile

if sys.version_info >= (3,):  # pragma: nocover
    from contextlib import suppress
    from pathlib import Path
else:  # pragma: nocover
    from contextlib2 import suppress  # noqa
    from itertools import imap as map  # type: ignore
    from pathlib2 import Path

    FileNotFoundError = IOError, OSError
    __metaclass__ = type


def install(cls):
    """Class decorator for installation on sys.meta_path."""
    sys.meta_path.append(cls)
    return cls


class NullFinder:
    @staticmethod
    def find_spec(*args, **kwargs):
        return None

    # In Python 2, the import system requires finders
    # to have a find_module() method, but this usage
    # is deprecated in Python 3 in favor of find_spec().
    # For the purposes of this finder (i.e. being present
    # on sys.meta_path but having no other import
    # system functionality), the two methods are identical.
    find_module = find_spec


@install
class MetadataPathFinder(NullFinder):
    """A degenerate finder for distribution packages on the file system.

    This finder supplies only a find_distribution() method for versions
    of Python that do not have a PathFinder find_distribution().
    """
    search_template = r'{pattern}(-.*)?\.(dist|egg)-info'

    @classmethod
<<<<<<< HEAD
    def find_distributions(cls, name='.*', where=sys.path):
        paths = cls._search_paths(name, where)
        return map(PathDistribution, paths)

    @classmethod
    def _search_paths(cls, name, where):
=======
    def find_distributions(cls, name=None):
        pattern = '.*' if name is None else re.escape(name)
        paths = cls._search_paths(pattern)
        return map(PathDistribution, paths)

    @classmethod
    def _search_paths(cls, pattern):
>>>>>>> 0b503f34
        """
        Find metadata directories in sys.path heuristically.
        """
        return itertools.chain.from_iterable(
<<<<<<< HEAD
            cls._search_path(path, name)
            for path in map(Path, where)
=======
            cls._search_path(path, pattern)
            for path in map(Path, sys.path)
>>>>>>> 0b503f34
            )

    @classmethod
    def _search_path(cls, root, pattern):
        if not root.is_dir():
            return ()
        normalized = pattern.replace('-', '_')
        return (
            item
            for item in root.iterdir()
            if item.is_dir()
            and re.match(
                cls.search_template.format(pattern=normalized),
                str(item.name),
                flags=re.IGNORECASE,
                )
            )


class PathDistribution(Distribution):
    def __init__(self, path):
        """Construct a distribution from a path to the metadata directory."""
        self._path = path

    def read_text(self, filename):
        with suppress(FileNotFoundError):
            with self._path.joinpath(filename).open(encoding='utf-8') as fp:
                return fp.read()
        return None
    read_text.__doc__ = Distribution.read_text.__doc__


@install
class WheelMetadataFinder(NullFinder):
    """A degenerate finder for distribution packages in wheels.

    This finder supplies only a find_distribution() method for versions
    of Python that do not have a PathFinder find_distribution().
    """
    search_template = r'{pattern}(-.*)?\.whl'

    @classmethod
<<<<<<< HEAD
    def find_distributions(cls, name='.*', where=sys.path):
        paths = cls._search_paths(name, where)
        return map(WheelDistribution, paths)

    @classmethod
    def _search_paths(cls, name, where):
=======
    def find_distributions(cls, name=None):
        pattern = '.*' if name is None else re.escape(name)
        paths = cls._search_paths(pattern)
        return map(WheelDistribution, paths)

    @classmethod
    def _search_paths(cls, pattern):
>>>>>>> 0b503f34
        return (
            item
            for item in map(Path, where)
            if re.match(
                cls.search_template.format(pattern=pattern),
                str(item.name),
                flags=re.IGNORECASE,
                )
            )


class WheelDistribution(Distribution):
    def __init__(self, archive):
        self._archive = archive
        name, version = archive.name.split('-')[0:2]
        self._dist_info = '{}-{}.dist-info'.format(name, version)

    def read_text(self, filename):
        with ZipFile(_path_to_filename(self._archive)) as zf:
            with suppress(KeyError):
                as_bytes = zf.read('{}/{}'.format(self._dist_info, filename))
                return as_bytes.decode('utf-8')
        return None
    read_text.__doc__ = Distribution.read_text.__doc__


def _path_to_filename(path):  # pragma: nocover
    """
    On non-compliant systems, ensure a path-like object is
    a string.
    """
    try:
        return path.__fspath__()
    except AttributeError:
        return str(path)<|MERGE_RESOLUTION|>--- conflicted
+++ resolved
@@ -49,33 +49,19 @@
     search_template = r'{pattern}(-.*)?\.(dist|egg)-info'
 
     @classmethod
-<<<<<<< HEAD
-    def find_distributions(cls, name='.*', where=sys.path):
-        paths = cls._search_paths(name, where)
+    def find_distributions(cls, name=None, where=sys.path):
+        pattern = '.*' if name is None else re.escape(name)
+        paths = cls._search_paths(pattern, where)
         return map(PathDistribution, paths)
 
     @classmethod
-    def _search_paths(cls, name, where):
-=======
-    def find_distributions(cls, name=None):
-        pattern = '.*' if name is None else re.escape(name)
-        paths = cls._search_paths(pattern)
-        return map(PathDistribution, paths)
-
-    @classmethod
-    def _search_paths(cls, pattern):
->>>>>>> 0b503f34
+    def _search_paths(cls, pattern, where):
         """
         Find metadata directories in sys.path heuristically.
         """
         return itertools.chain.from_iterable(
-<<<<<<< HEAD
-            cls._search_path(path, name)
+            cls._search_path(path, pattern)
             for path in map(Path, where)
-=======
-            cls._search_path(path, pattern)
-            for path in map(Path, sys.path)
->>>>>>> 0b503f34
             )
 
     @classmethod
@@ -118,22 +104,13 @@
     search_template = r'{pattern}(-.*)?\.whl'
 
     @classmethod
-<<<<<<< HEAD
-    def find_distributions(cls, name='.*', where=sys.path):
-        paths = cls._search_paths(name, where)
+    def find_distributions(cls, name=None, where=sys.path):
+        pattern = '.*' if name is None else re.escape(name)
+        paths = cls._search_paths(pattern, where)
         return map(WheelDistribution, paths)
 
     @classmethod
-    def _search_paths(cls, name, where):
-=======
-    def find_distributions(cls, name=None):
-        pattern = '.*' if name is None else re.escape(name)
-        paths = cls._search_paths(pattern)
-        return map(WheelDistribution, paths)
-
-    @classmethod
-    def _search_paths(cls, pattern):
->>>>>>> 0b503f34
+    def _search_paths(cls, pattern, where):
         return (
             item
             for item in map(Path, where)
