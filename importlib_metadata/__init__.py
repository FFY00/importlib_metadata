--- conflicted
+++ resolved
@@ -1,9 +1,5 @@
 from .api import distribution, Distribution, PackageNotFoundError  # noqa: F401
-<<<<<<< HEAD
-from .api import metadata, entry_points, version, read_text, requires
-=======
-from .api import metadata, entry_points, version, read_text, files
->>>>>>> ce650956
+from .api import metadata, entry_points, version, read_text, files, requires
 
 # Import for installation side-effects.
 from . import _hooks  # noqa: F401
@@ -14,11 +10,8 @@
     'files',
     'metadata',
     'read_text',
-<<<<<<< HEAD
     'requires',
-=======
     'version',
->>>>>>> ce650956
     ]
 
 
