--- conflicted
+++ resolved
@@ -700,19 +700,11 @@
 
     :return: EntryPoint objects for all installed packages.
     """
-<<<<<<< HEAD
-    eps = itertools.chain.from_iterable(dist.entry_points for dist in distributions())
-    return EntryPoints(eps).select(**params)
-=======
     unique = functools.partial(unique_everseen, key=operator.attrgetter('name'))
     eps = itertools.chain.from_iterable(
         dist.entry_points for dist in unique(distributions())
     )
-    by_group = operator.attrgetter('group')
-    ordered = sorted(eps, key=by_group)
-    grouped = itertools.groupby(ordered, by_group)
-    return {group: tuple(eps) for group, eps in grouped}
->>>>>>> c8d90a21
+    return EntryPoints(eps).select(**params)
 
 
 def files(distribution_name):
