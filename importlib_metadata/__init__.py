--- conflicted
+++ resolved
@@ -1,9 +1,5 @@
 from __future__ import unicode_literals, absolute_import
 
-<<<<<<< HEAD
-# Import for installation side-effects.
-__import__('importlib_metadata._hooks')
-=======
 import io
 import re
 import abc
@@ -33,7 +29,6 @@
 
 
 __metaclass__ = type
->>>>>>> 438edb91
 
 
 __all__ = [
