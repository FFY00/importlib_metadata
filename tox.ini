[tox]
# Don't cover Python 3.8 since this is just a shim for that version.  Do at
# least make sure we don't regress!
envlist = {py27,py34,py35,py36,py37}-{nocov,cov,diffcov},py38-nocov,qa,docs
skip_missing_interpreters = True


[testenv]
commands =
    nocov: python -m unittest discover
    cov,diffcov: python -m coverage run {[coverage]rc} -m unittest discover {posargs}
    cov,diffcov: python -m coverage combine {[coverage]rc}
    cov: python -m coverage html {[coverage]rc}
    cov: python -m coverage xml {[coverage]rc}
    cov: python -m coverage report -m {[coverage]rc} --fail-under=100
    diffcov: python -m coverage xml {[coverage]rc}
    diffcov: diff-cover coverage.xml --html-report diffcov.html
    diffcov: diff-cover coverage.xml --fail-under=100
usedevelop = True
passenv =
    PYTHON*
    LANG*
    LC_*
    PYV
deps =
     cov,diffcov: coverage>=4.5
     diffcov: diff_cover
     importlib_resources
     py27: contextlib2
<<<<<<< HEAD
     packaging
=======
     pip >= 18
>>>>>>> ce650956
setenv =
    cov: COVERAGE_PROCESS_START={[coverage]rcfile}
    cov: COVERAGE_OPTIONS="-p"
    cov: COVERAGE_FILE={toxinidir}/.coverage
    py27: PYV=2
    py34,py35,py36,py37,py38: PYV=3


[testenv:qa]
basepython = python3.7
commands =
    python -m flake8 importlib_metadata
    mypy importlib_metadata
deps =
    mypy
    flake8
    flufl.flake8


[testenv:docs]
basepython = python3
commands =
    sphinx-build importlib_metadata/docs build/sphinx/html
deps:
    sphinx
    docutils==0.12
    rst.linker


[testenv:release]
basepython = python3
deps =
    twine
    wheel
    setuptools
    keyring
    setuptools_scm
passenv =
    TWINE_USERNAME
    TWINE_PASSWORD
commands =
    python setup.py sdist bdist_wheel
    python -m twine {posargs} upload dist/*


[coverage]
rcfile = {toxinidir}/coverage.ini
rc = --rcfile={[coverage]rcfile}


[flake8]
hang-closing = True
jobs = 1
max-line-length = 79
exclude =
    # Exclude the entire top-level __init__.py file since its only purpose is
    # to expose the version string and to handle Python 2/3 compatibility.
    importlib_metadata/__init__.py
    importlib_metadata/docs/conf.py
enable-extensions = U4<|MERGE_RESOLUTION|>--- conflicted
+++ resolved
@@ -27,11 +27,8 @@
      diffcov: diff_cover
      importlib_resources
      py27: contextlib2
-<<<<<<< HEAD
+     pip >= 18
      packaging
-=======
-     pip >= 18
->>>>>>> ce650956
 setenv =
     cov: COVERAGE_PROCESS_START={[coverage]rcfile}
     cov: COVERAGE_OPTIONS="-p"
