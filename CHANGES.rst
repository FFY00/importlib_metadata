--- conflicted
+++ resolved
@@ -1,16 +1,17 @@
-v3.2.0
-======
-
-<<<<<<< HEAD
-* #265: ``EntryPoint`` objects now expose a ``.dist`` object
+v3.3.0
+======
+
+* * #265: ``EntryPoint`` objects now expose a ``.dist`` object
   referencing the ``Distribution`` when constructed from a
   Distribution.
-=======
+
+v3.2.0
+======
+
 * The object returned by ``metadata()`` now has a
   formally-defined protocol called ``PackageMetadata``
   with declared support for the ``.get_all()`` method.
   Fixes #126.
->>>>>>> 877d351e
 
 v3.1.1
 ======
